use crate::artifacts::wheel::UnpackWheelOptions;
use crate::artifacts::SourceArtifact;

use crate::python_env::{PythonLocation, VEnv, WheelTags};
use crate::resolve::{resolve, PinnedPackage, ResolveOptions};
<<<<<<< HEAD
use crate::wheel_builder::{build_requirements, WheelBuildError, WheelBuilder};
// use fs_err as fs;
use pep508_rs::{MarkerEnvironment, Requirement};
use std::collections::{HashMap, HashSet};
use std::ffi::OsString;
use std::fs;
=======
use crate::types::Artifact;
use crate::utils::normalize_path;
use crate::wheel_builder::{WheelBuildError, WheelBuilder};
use fs_err as fs;
use parking_lot::RwLock;
use pep508_rs::{MarkerEnvironment, Requirement};
use std::collections::{HashMap, HashSet};
use std::ffi::OsString;

use std::ops::DerefMut;
>>>>>>> b381c14c
use std::path::{Path, PathBuf};
use std::process::{Command, Output};
use std::str::FromStr;

#[derive(Debug)]
enum DeleteOrPersist {
    /// Delete the temp dir when the BuildEnvironment is dropped
    Delete(tempfile::TempDir),
    /// Persist the temp dir
    Persist(PathBuf),
}

impl DeleteOrPersist {
    /// Persist the temp dir
    fn persist(self) -> Self {
        if let Self::Delete(temp_dir) = self {
            // This operation makes sure that the tempdir is not deleted
            // when the BuildEnvironment is dropped
            Self::Persist(temp_dir.into_path())
        } else {
            self
        }
    }

    /// Get the path of the temp dir
    fn path(&self) -> &Path {
        match self {
            Self::Delete(dir) => dir.path(),
            Self::Persist(path) => path,
        }
    }
}

#[derive(Debug)]
struct TempBuildEnvironment {
    delete_or_persist: RwLock<Option<DeleteOrPersist>>,
}

impl TempBuildEnvironment {
    fn new(temp_dir: tempfile::TempDir) -> Self {
        Self {
            delete_or_persist: RwLock::new(Some(DeleteOrPersist::Delete(temp_dir))),
        }
    }

    /// Persist the temporary build environment
    fn persist(&self) {
        let mut delete_or_persist = self.delete_or_persist.write();
        let new_value = delete_or_persist
            .deref_mut()
            .take()
            .expect("inner value: 'delete_or_persist' was already taken, this should never happen")
            .persist();
        *delete_or_persist = Some(new_value);
    }

    /// Path to the temporary build environment
    fn path(&self) -> PathBuf {
        self.delete_or_persist
            .read()
            .as_ref()
            .expect("delete_or_persist should always have a value")
            .path()
            .to_path_buf()
    }
}

// include static build_frontend.py string
const BUILD_FRONTEND_PY: &str = include_str!("./wheel_builder_frontend.py");
/// A build environment for building wheels
/// This struct contains the virtualenv and everything that is needed
/// to execute the PEP517 build backend hools
#[derive(Debug)]
pub(crate) struct BuildEnvironment<'db> {
    work_dir: TempBuildEnvironment,
    package_dir: PathBuf,
    #[allow(dead_code)]
    build_system: pyproject_toml::BuildSystem,
    entry_point: String,
    build_requirements: Vec<Requirement>,
    resolved_wheels: Vec<PinnedPackage<'db>>,
    venv: VEnv,
    env_variables: HashMap<String, String>,
    clean_env: bool,
    #[allow(dead_code)]
    python_location: PythonLocation,
}

fn normalize_backend_path(
    backend_path: &[String],
    package_dir: &Path,
) -> Result<Vec<PathBuf>, WheelBuildError> {
    let normed = backend_path
        .iter()
        .map(|s| PathBuf::from_str(s).unwrap())
        .map(|p| {
            if p.is_absolute() {
                Err(WheelBuildError::BackendPathNotRelative(p))
            } else {
                Ok(normalize_path(&package_dir.join(p)))
            }
        })
        .collect::<Result<Vec<_>, _>>()?;

    // for each normed path, make sure that it shares the package_dir as prefix
    for path in normed.iter() {
        if !path.starts_with(package_dir) {
            return Err(WheelBuildError::BackendPathNotInPackageDir(path.clone()));
        }
    }

    Ok(normed)
}

impl<'db> BuildEnvironment<'db> {
    /// Extract the wheel and write the build_frontend.py to the work folder
<<<<<<< HEAD
    pub(crate) fn install_build_files(
        &mut self,
        sdist: &(impl SourceArtifact + ?Sized),
    ) -> std::io::Result<()> {
        // Extract the sdist to the work folder
        // extract to a specific package dir
        println!("EXTRACTIGN TO {:?}", &self.package_dir);
        sdist.extract_to(&self.package_dir)?;

        // when sdists are downloaded from pypi - they have correct name
        // name - version
        // when we are using direct versions, we don't know the actual version
        // so we create package-dir as name-file://version which is not actually true
        // after unpacking
        // we use correct package dir version

        let paths = fs::read_dir(&self.package_dir)?;
        let count = paths.count();

        if count == 1 {
            if let Some(parent) = fs::read_dir(&self.package_dir)?.last() {
                let dir = parent?.path();
                self.package_dir = dir;
            }
        }

=======
    pub(crate) fn install_build_files(&self, sdist: &SDist) -> std::io::Result<()> {
        let work_dir = self.work_dir.path();
        // Extract the sdist to the work folder
        sdist.extract_to(work_dir.as_path())?;
>>>>>>> b381c14c
        // Write the python frontend to the work folder
        fs::write(work_dir.join("build_frontend.py"), BUILD_FRONTEND_PY)
    }

    /// Get the path to the work directory
    /// The work directory is the location of the SDist source code
    /// and python build_frontend.py
    pub(crate) fn work_dir(&self) -> PathBuf {
        self.work_dir.path()
    }

    /// Get the extra requirements and combine these to the existing requirements
    /// This uses the `GetRequiresForBuildWheel` entry point of the build backend.
    /// this might not be available for all build backends.
    /// and it can also return an empty list of requirements.
    fn get_extra_requirements(&self) -> Result<HashSet<Requirement>, WheelBuildError> {
        let output = self.run_command("GetRequiresForBuildWheel")?;
        if !output.status.success() {
            let stderr = String::from_utf8_lossy(&output.stderr);
            return Err(WheelBuildError::Error(stderr.to_string()));
        }

        // The extra requirements are stored in a file called extra_requirements.json
        let extra_requirements_json =
            fs::read_to_string(self.work_dir.path().join("extra_requirements.json"))?;
        let extra_requirements: Vec<String> = serde_json::from_str(&extra_requirements_json)?;

        Ok(HashSet::<Requirement>::from_iter(
            extra_requirements
                .iter()
                .map(|s| Requirement::from_str(s).expect("...")),
        ))
    }

    /// Persist the build environment
    /// Don't delete the work directory if the BuildEnvironment is dropped
    pub fn persist(&self) -> PathBuf {
        self.work_dir.persist();
        self.work_dir.path()
    }

    /// Install extra requirements into the venv, if any extra were found
    /// If the extra requirements are already installed, this will do nothing
    /// for that requirement.
    pub(crate) async fn install_extra_requirements<'i>(
        &self,
        wheel_builder: &WheelBuilder<'db, 'i>,
        env_markers: &MarkerEnvironment,
        wheel_tags: Option<&WheelTags>,
        resolve_options: &ResolveOptions,
    ) -> Result<(), WheelBuildError> {
        // Get extra requirements if any
        let extra_requirements = self.get_extra_requirements()?;

        // Combine previous requirements with extra requirements
        let combined_requirements = HashSet::from_iter(self.build_requirements.iter().cloned())
            .union(&extra_requirements)
            .cloned()
            .collect::<Vec<_>>();

        // Install extra requirements if any new ones were found
        if !extra_requirements.is_empty()
            && self.build_requirements.len() != combined_requirements.len()
        {
            let locked_packages = HashMap::default();
            // Todo: use the previous resolve for the favored packages?
            let favored_packages = HashMap::default();
            let all_requirements = combined_requirements.to_vec();
            let extra_resolved_wheels = resolve(
                wheel_builder.package_db,
                all_requirements.iter(),
                env_markers,
                wheel_tags,
                locked_packages,
                favored_packages,
                resolve_options,
                self.env_variables.clone(),
            )
            .await
            .map_err(|e| WheelBuildError::CouldNotResolveEnvironment(all_requirements, e))?;

            // install extra wheels
            for package_info in extra_resolved_wheels {
                if self.resolved_wheels.contains(&package_info) {
                    continue;
                }
                tracing::info!(
                    "installing extra requirements: {} - {}",
                    package_info.name,
                    package_info.version
                );
                let artifact_info = package_info.artifacts.first().unwrap();
                let artifact = wheel_builder
                    .package_db
                    .get_wheel(artifact_info, Some(wheel_builder))
                    .await
                    .expect("could not get artifact");

                self.venv
                    .install_wheel(&artifact, &UnpackWheelOptions::default())?;
            }
        }
        Ok(())
    }

    /// Run a command in the build environment
    pub(crate) fn run_command(&self, stage: &str) -> Result<Output, WheelBuildError> {
        // We modify the environment of the user
        // so that we can use the scripts directory to run the build frontend
        // e.g maturin depends on an executable in the scripts directory
        let script_path = self.venv.root().join(self.venv.install_paths().scripts());

        // PATH from env variables have higher priority over var_os one
        let env_path = if let Some(path) = self.env_variables.get("PATH") {
            Some(OsString::from(path))
        } else {
            std::env::var_os("PATH")
        };

        let path_var = match env_path {
            Some(path) => {
                let mut paths = std::env::split_paths(&path).collect::<Vec<_>>();
                paths.push(script_path);
                std::env::join_paths(paths.iter()).map_err(|e| {
                    WheelBuildError::CouldNotRunCommand(
                        stage.into(),
                        std::io::Error::new(
                            std::io::ErrorKind::Other,
                            format!("could not setup env path: {}", e),
                        ),
                    )
                })?
            }
            None => script_path.as_os_str().to_owned(),
        };

        let mut base_command = Command::new(self.venv.python_executable());
        if self.clean_env {
            base_command.env_clear();
        }
<<<<<<< HEAD
        println!("PACKAGE DIR IS {:?}", &self.package_dir);
=======
        let work_dir = self.work_dir.path();
>>>>>>> b381c14c
        base_command
            .current_dir(&self.package_dir)
            // pass all env variables defined by user
            .envs(&self.env_variables)
            // even if PATH is present in self.env_variables
            // it will overwritten by more actual one
            .env("PATH", path_var)
            // Script to run
            .arg(work_dir.join("build_frontend.py"))
            // The working directory to use
            // will contain the output of the build
            .arg(work_dir.as_path())
            // Build system entry point
            .arg(&self.entry_point)
            // Building Wheel or Metadata
            .arg(stage)
            .output()
            .map_err(|e| WheelBuildError::CouldNotRunCommand(stage.into(), e))
    }

    fn default_build_system() -> pyproject_toml::BuildSystem {
        pyproject_toml::BuildSystem {
            requires: vec![
                Requirement {
                    name: "setuptools".into(),
                    extras: None,
                    marker: None,
                    version_or_url: None,
                },
                Requirement {
                    name: "wheel".into(),
                    extras: None,
                    marker: None,
                    version_or_url: None,
                },
            ],
            build_backend: Some("setuptools.build_meta:__legacy__".into()),
            backend_path: None,
        }
    }

    /// Setup the build environment so that we can build a wheel from an sdist
    pub(crate) async fn setup<'i>(
        sdist: &impl SourceArtifact,
        wheel_builder: &WheelBuilder<'db, 'i>,
        env_markers: &'i MarkerEnvironment,
        wheel_tags: Option<&'i WheelTags>,
        resolve_options: &ResolveOptions,
        env_variables: HashMap<String, String>,
    ) -> Result<BuildEnvironment<'db>, WheelBuildError> {
        // Setup a work directory and a new env dir
        let work_dir = tempfile::tempdir()?;
        let venv = VEnv::create(
            &work_dir.path().join("venv"),
            resolve_options.python_location.clone(),
        )?;

        // Find the build system
        let build_system = sdist
            .read_build_info()
            .unwrap_or_else(|_| Self::default_build_system());

        let build_system = if build_system.build_backend.is_none() {
            Self::default_build_system()
        } else {
            build_system
        };

        let entry_point = build_system
            .build_backend
            .clone()
            .expect("build_backend, cannot be None, this should never happen");

        // Find the build requirements
        let build_requirements = build_system.requires.clone();
        tracing::info!(
            "build requirements: {:?}",
            build_requirements
                .iter()
                .map(|r| r.to_string())
                .collect::<Vec<_>>()
        );
        // Resolve the build environment
        let resolved_wheels = resolve(
            wheel_builder.package_db,
            build_requirements.iter(),
            env_markers,
            wheel_tags,
            HashMap::default(),
            HashMap::default(),
            resolve_options,
            Default::default(),
        )
        .await
        .map_err(|e| {
            tracing::error!(
                "could not resolve build requirements when trying to build a wheel for : {}",
                sdist.name()
            );
            WheelBuildError::CouldNotResolveEnvironment(build_requirements.to_vec(), e)
        })?;

        // Install into venv
        for package_info in resolved_wheels.iter() {
            let artifact_info = package_info.artifacts.first().unwrap();

            let artifact = wheel_builder
                .package_db
                .get_wheel(artifact_info, Some(wheel_builder))
                .await
                .map_err(WheelBuildError::CouldNotGetArtifact)?;

            venv.install_wheel(
                &artifact,
                &UnpackWheelOptions {
                    installer: None,
                    ..Default::default()
                },
            )?;
        }

        // Package dir for the package we need to build
        let package_dir =
            work_dir
                .path()
                .join(format!("{}-{}", sdist.distribution_name(), sdist.version(),));

        let env_variables = if let Some(backend_path) = &build_system.backend_path {
            let mut env_variables = env_variables;
            // insert env var for the backend path that will be used by the build frontend
            env_variables.insert(
                "PEP517_BACKEND_PATH".into(),
                std::env::join_paths(normalize_backend_path(backend_path, &package_dir)?)?
                    .to_string_lossy()
                    .to_string(),
            );
            env_variables
        } else {
            env_variables
        };

        Ok(BuildEnvironment {
            work_dir: TempBuildEnvironment::new(work_dir),
            package_dir,
            build_system,
            build_requirements,
            entry_point,
            resolved_wheels,
            venv,
            env_variables,
            clean_env: resolve_options.clean_env,
            python_location: resolve_options.python_location.clone(),
        })
    }
}

#[cfg(test)]
mod tests {
    use std::path::PathBuf;

    #[test]
    fn test_norm_backend_path() {
        let package_dir = PathBuf::from("/home/user/project");
        let backend_path = vec![
            ".".to_string(),
            "./src".to_string(),
            "./backend".to_string(),
            "./build".to_string(),
        ];

        let normed = super::normalize_backend_path(&backend_path, &package_dir).unwrap();

        assert_eq!(
            normed,
            vec![
                PathBuf::from("/home/user/project"),
                PathBuf::from("/home/user/project/src"),
                PathBuf::from("/home/user/project/backend"),
                PathBuf::from("/home/user/project/build"),
            ]
        );

        let backend_path = vec!["../outside_pkg_dir".to_string()];
        super::normalize_backend_path(&backend_path, &package_dir).unwrap_err();

        let backend_path = vec!["/no_absolute_allowed".to_string()];
        super::normalize_backend_path(&backend_path, &package_dir).unwrap_err();
    }
}<|MERGE_RESOLUTION|>--- conflicted
+++ resolved
@@ -3,25 +3,17 @@
 
 use crate::python_env::{PythonLocation, VEnv, WheelTags};
 use crate::resolve::{resolve, PinnedPackage, ResolveOptions};
-<<<<<<< HEAD
-use crate::wheel_builder::{build_requirements, WheelBuildError, WheelBuilder};
-// use fs_err as fs;
-use pep508_rs::{MarkerEnvironment, Requirement};
-use std::collections::{HashMap, HashSet};
-use std::ffi::OsString;
-use std::fs;
-=======
-use crate::types::Artifact;
 use crate::utils::normalize_path;
 use crate::wheel_builder::{WheelBuildError, WheelBuilder};
-use fs_err as fs;
+use fs_err::read_dir;
+// use fs_err as fs;
 use parking_lot::RwLock;
 use pep508_rs::{MarkerEnvironment, Requirement};
 use std::collections::{HashMap, HashSet};
 use std::ffi::OsString;
 
+use std::fs;
 use std::ops::DerefMut;
->>>>>>> b381c14c
 use std::path::{Path, PathBuf};
 use std::process::{Command, Output};
 use std::str::FromStr;
@@ -138,39 +130,40 @@
 
 impl<'db> BuildEnvironment<'db> {
     /// Extract the wheel and write the build_frontend.py to the work folder
-<<<<<<< HEAD
     pub(crate) fn install_build_files(
         &mut self,
         sdist: &(impl SourceArtifact + ?Sized),
     ) -> std::io::Result<()> {
         // Extract the sdist to the work folder
         // extract to a specific package dir
-        println!("EXTRACTIGN TO {:?}", &self.package_dir);
-        sdist.extract_to(&self.package_dir)?;
-
-        // when sdists are downloaded from pypi - they have correct name
-        // name - version
-        // when we are using direct versions, we don't know the actual version
-        // so we create package-dir as name-file://version which is not actually true
-        // after unpacking
-        // we use correct package dir version
-
-        let paths = fs::read_dir(&self.package_dir)?;
-        let count = paths.count();
-
-        if count == 1 {
-            if let Some(parent) = fs::read_dir(&self.package_dir)?.last() {
-                let dir = parent?.path();
-                self.package_dir = dir;
+        let work_dir = self.work_dir.path();
+        
+        sdist.extract_to(work_dir.as_path())?;
+
+        // // when sdists are downloaded from pypi - they have correct name
+        // // name - version
+        // // when we are using direct versions, we don't know the actual version
+        // // so we create package-dir as name-file://version or name-http://your-url-version 
+        // // which is not actually true
+        // // so extracting or moving
+        // // we map correct package location
+
+        if let Some(package_dir_name) = self.package_dir.file_name() {
+            let actual_package_dir = work_dir.join(package_dir_name);
+            if !actual_package_dir.exists(){
+
+                for path in read_dir(work_dir.clone())?{
+                    if let Ok(entry) = path {
+                        if entry.file_name().to_str().is_some_and(|name| name.contains(sdist.distribution_name())){
+                            self.package_dir = entry.path();
+                            break;
+                        }
+                    }
+                }
+
             }
         }
 
-=======
-    pub(crate) fn install_build_files(&self, sdist: &SDist) -> std::io::Result<()> {
-        let work_dir = self.work_dir.path();
-        // Extract the sdist to the work folder
-        sdist.extract_to(work_dir.as_path())?;
->>>>>>> b381c14c
         // Write the python frontend to the work folder
         fs::write(work_dir.join("build_frontend.py"), BUILD_FRONTEND_PY)
     }
@@ -311,11 +304,7 @@
         if self.clean_env {
             base_command.env_clear();
         }
-<<<<<<< HEAD
-        println!("PACKAGE DIR IS {:?}", &self.package_dir);
-=======
         let work_dir = self.work_dir.path();
->>>>>>> b381c14c
         base_command
             .current_dir(&self.package_dir)
             // pass all env variables defined by user
@@ -413,7 +402,7 @@
         .map_err(|e| {
             tracing::error!(
                 "could not resolve build requirements when trying to build a wheel for : {}",
-                sdist.name()
+                sdist.artifact_name()
             );
             WheelBuildError::CouldNotResolveEnvironment(build_requirements.to_vec(), e)
         })?;
