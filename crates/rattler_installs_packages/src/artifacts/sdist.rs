use crate::resolve::PypiVersion;
use crate::types::{
    ArtifactFromBytes, ArtifactFromSource, HasArtifactName, NormalizedPackageName,
    ReadPyProjectError, SDistFilename, SDistFormat, SourceArtifactName,
};
use crate::types::{WheelCoreMetaDataError, WheelCoreMetadata};
use crate::utils::ReadAndSeek;
use flate2::read::GzDecoder;

use fs_err as fs;
use miette::IntoDiagnostic;

use std::ffi::OsStr;
use std::io::{ErrorKind, Read, Seek};
use std::path::{Path, PathBuf};
use tar::Archive;
use zip::ZipArchive;

/// Represents a source distribution artifact.
pub struct SDist {
    /// Name of the source distribution
    name: SDistFilename,

    /// Source dist archive
    file: parking_lot::Mutex<Box<dyn ReadAndSeek + Send>>,
}

#[derive(thiserror::Error, Debug)]
pub enum SDistError {
    #[error("IO error while reading PKG-INFO: {0}")]
    PkgInfoIOError(#[source] std::io::Error),

    #[error("No PKG-INFO found in archive")]
    NoPkgInfoFound,

    #[error(transparent)]
    PyProjectTomlError(#[from] ReadPyProjectError),

    #[error("Could not parse metadata")]
    WheelCoreMetaDataError(#[from] WheelCoreMetaDataError),
}

impl SDist {
    /// Create this struct from a path
    #[allow(dead_code)]
    pub fn from_path(
        path: &Path,
        normalized_package_name: &NormalizedPackageName,
    ) -> miette::Result<Self> {
        let file_name = path
            .file_name()
            .and_then(OsStr::to_str)
            .ok_or_else(|| miette::miette!("path does not contain a filename"))?;
        let name =
            SDistFilename::from_filename(file_name, normalized_package_name).into_diagnostic()?;
        let bytes = fs::File::open(path).into_diagnostic()?;
        Self::from_bytes(name, Box::new(bytes))
    }

    /// Find entry in tar archive
    fn find_entry(&self, name: impl AsRef<Path>) -> std::io::Result<Option<Vec<u8>>> {
        let mut lock = self.file.lock();
        let archives = generic_archive_reader(&mut lock, self.name.format)?;

        fn skip_first_component(path: &Path) -> PathBuf {
            path.components().skip(1).collect()
        }

        match archives {
            Archives::TarArchive(mut archive) => {
                // Loop over entries
                for entry in archive.entries()? {
                    let mut entry = entry?;

                    // Find name in archive and return this
                    if skip_first_component(entry.path()?.as_ref()) == name.as_ref() {
                        let mut bytes = Vec::new();
                        entry.read_to_end(&mut bytes)?;
                        return Ok(Some(bytes));
                    }
                }
                Ok(None)
            }
            Archives::Zip(mut archive) => {
                // Loop over zip entries and extract zip file by index
                // If file's path is not safe, ignore it and record a warning message
                for i in 0..archive.len() {
                    let mut file = archive.by_index(i)?;
                    if let Some(file_path) = file.enclosed_name() {
                        if skip_first_component(file_path) == name.as_ref() {
                            let mut bytes = Vec::new();
                            file.read_to_end(&mut bytes)?;
                            return Ok(Some(bytes));
                        }
                    } else {
                        tracing::warn!(
                            "Ignoring {0} as it cannot be converted to a valid path",
                            file.name()
                        );
                    }
                }
                Ok(None)
            }
        }
    }

    /// Read .PKG-INFO from the archive
    pub fn read_package_info(&self) -> Result<(Vec<u8>, WheelCoreMetadata), SDistError> {
        if let Some(bytes) = self
            .find_entry("PKG-INFO")
            .map_err(SDistError::PkgInfoIOError)?
        {
            let metadata = WheelCoreMetadata::try_from(bytes.as_slice())?;

            Ok((bytes, metadata))
        } else {
            Err(SDistError::NoPkgInfoFound)
        }
    }

    /// Checks if this artifact implements PEP 643
    /// and returns the metadata if it does
    pub fn pep643_metadata(&self) -> Result<Option<(Vec<u8>, WheelCoreMetadata)>, SDistError> {
        // Assume we have a PKG-INFO
        let (bytes, metadata) = self.read_package_info()?;
        if metadata.metadata_version.implements_pep643() {
            Ok(Some((bytes, metadata)))
        } else {
            Ok(None)
        }
    }

    /// Get a lock on the inner data
    pub fn lock_data(&self) -> parking_lot::MutexGuard<Box<dyn ReadAndSeek + Send>> {
        self.file.lock()
    }
}

impl HasArtifactName for SDist {
    type Name = SDistFilename;

    fn name(&self) -> &Self::Name {
        &self.name
    }
}

impl ArtifactFromBytes for SDist {
    fn from_bytes(name: Self::Name, bytes: Box<dyn ReadAndSeek + Send>) -> miette::Result<Self> {
        Ok(Self {
            name,
            file: parking_lot::Mutex::new(bytes),
        })
    }
}

impl ArtifactFromSource for SDist {
    fn try_get_bytes(&self) -> Result<Vec<u8>, std::io::Error> {
        let mut vec = vec![];
        let mut inner = self.lock_data();
        inner.rewind()?;
        inner.read_to_end(&mut vec)?;
        Ok(vec)
    }

    fn distribution_name(&self) -> String {
        self.name().distribution.as_source_str().to_owned()
    }

    fn version(&self) -> PypiVersion {
        PypiVersion::Version {
            version: self.name().version.clone(),
            package_allows_prerelease: false,
        }
    }

    fn artifact_name(&self) -> SourceArtifactName {
        SourceArtifactName::SDist(self.name().to_owned())
    }

    fn read_build_info(&self) -> Result<pyproject_toml::BuildSystem, ReadPyProjectError> {
        if let Some(bytes) = self.find_entry("pyproject.toml")? {
            let source = String::from_utf8(bytes).map_err(|e| {
                ReadPyProjectError::PyProjectTomlParseError(format!(
                    "could not parse pyproject.toml (bad encoding): {}",
                    e
                ))
            })?;
            let project = pyproject_toml::PyProjectToml::new(&source).map_err(|e| {
                ReadPyProjectError::PyProjectTomlParseError(format!(
                    "could not parse pyproject.toml (bad toml): {}",
                    e
                ))
            })?;
            Ok(project
                .build_system
                .ok_or_else(|| std::io::Error::new(ErrorKind::NotFound, "no build-system found"))?)
        } else {
            Err(ReadPyProjectError::NoPyProjectTomlFound)
        }
    }

    /// Extract the contents of the sdist archive to the given directory
    fn extract_to(&self, work_dir: &Path) -> std::io::Result<()> {
        let mut lock = self.file.lock();
        let archives = generic_archive_reader(&mut lock, self.name.format)?;
        match archives {
            Archives::TarArchive(mut archive) => {
                archive.unpack(work_dir)?;
                Ok(())
            }
            Archives::Zip(mut archive) => {
                archive.extract(work_dir)?;
                Ok(())
            }
        }
    }
}

enum RawAndGzReader<'a> {
    Raw(&'a mut Box<dyn ReadAndSeek + Send>),
    Gz(GzDecoder<&'a mut Box<dyn ReadAndSeek + Send>>),
}

impl<'a> Read for RawAndGzReader<'a> {
    fn read(&mut self, buf: &mut [u8]) -> std::io::Result<usize> {
        match self {
            Self::Raw(r) => r.read(buf),
            Self::Gz(r) => r.read(buf),
        }
    }
}

enum Archives<'a> {
    TarArchive(Box<Archive<RawAndGzReader<'a>>>),
    Zip(Box<ZipArchive<&'a mut Box<dyn ReadAndSeek + Send>>>),
}

fn generic_archive_reader(
    file: &mut Box<dyn ReadAndSeek + Send>,
    format: SDistFormat,
) -> std::io::Result<Archives> {
    file.rewind()?;

    match format {
        SDistFormat::TarGz => {
            let bytes = GzDecoder::new(file);
            Ok(Archives::TarArchive(Box::new(Archive::new(RawAndGzReader::Gz(bytes)))))
        }
        SDistFormat::Tar => Ok(Archives::TarArchive(Box::new(Archive::new(RawAndGzReader::Raw(file))))),
        SDistFormat::Zip => {
            let zip = ZipArchive::new(file)?;
            Ok(Archives::Zip(Box::new(zip)))
        },
        unsupported_format => Err(std::io::Error::new(
            ErrorKind::InvalidData,
            format!("sdist archive format currently {unsupported_format} unsupported (only tar | tar.gz | zip are supported)"),
        )),
    }
}

#[cfg(test)]
mod tests {
    use crate::artifacts::SDist;
    use crate::index::{ArtifactRequest, PackageSourcesBuilder};
    use crate::python_env::Pep508EnvMakers;
    use crate::resolve::PypiVersion;
    use crate::resolve::SDistResolution;
    use crate::types::PackageName;
<<<<<<< HEAD
    use crate::types::{
        ArtifactInfo, ArtifactName, DistInfoMetadata, Extra, STreeFilename, Yanked,
    };
=======
    use crate::types::{ArtifactFromSource, Extra};
>>>>>>> 717d667f
    use crate::wheel_builder::WheelBuilder;
    use crate::{index::PackageDb, resolve::ResolveOptions};
    use insta::{assert_debug_snapshot, assert_ron_snapshot};
    use pep440_rs::Version;
    use reqwest::Client;
    use reqwest_middleware::ClientWithMiddleware;
    use std::collections::{HashMap, HashSet};
    use std::env;
    use std::path::Path;
    use std::str::FromStr;
    use std::sync::Arc;
    use tempfile::TempDir;
    use url::Url;

    fn get_package_db() -> (Arc<PackageDb>, TempDir) {
        let tempdir = tempfile::tempdir().unwrap();
        let client = ClientWithMiddleware::from(Client::new());

        let url = url::Url::parse("https://pypi.org/simple/").unwrap();
        let sources = PackageSourcesBuilder::new(url).build().unwrap();

        (
            Arc::new(PackageDb::new(sources, client, tempdir.path()).unwrap()),
            tempdir,
        )
    }

    #[tokio::test]
    pub async fn correct_metadata_fake_flask() {
        let path = Path::new(env!("CARGO_MANIFEST_DIR"))
            .join("../../test-data/sdists/fake-flask-3.0.0.tar.gz");

        let sdist = SDist::from_path(&path, &"fake-flask".parse().unwrap()).unwrap();
        // Should not fail as it is a valid PKG-INFO
        // and considered reliable
        let _package_db = get_package_db();
        sdist.pep643_metadata().unwrap().unwrap();
    }

    #[test]
    pub fn read_rich_build_info() {
        // Read path
        let path =
            Path::new(env!("CARGO_MANIFEST_DIR")).join("../../test-data/sdists/rich-13.6.0.tar.gz");

        // Load sdist
        let sdist = super::SDist::from_path(&path, &"rich".parse().unwrap()).unwrap();

        let build_system = sdist.read_build_info().unwrap();

        assert_ron_snapshot!(build_system, @r###"
        BuildSystem(
          requires: [
            "poetry-core >=1.0.0",
          ],
          r#build-backend: Some("poetry.core.masonry.api"),
          r#backend-path: None,
        )
        "###);
    }

    #[tokio::test(flavor = "multi_thread")]
    pub async fn sdist_metadata() {
        let path =
            Path::new(env!("CARGO_MANIFEST_DIR")).join("../../test-data/sdists/rich-13.6.0.tar.gz");

        let sdist = SDist::from_path(&path, &"rich".parse().unwrap()).unwrap();

        let package_db = get_package_db();
        let env_markers = Arc::new(Pep508EnvMakers::from_env().await.unwrap().0);
        let wheel_builder = WheelBuilder::new(
            package_db.0,
            env_markers,
            None,
            ResolveOptions::default(),
            HashMap::default(),
        )
        .unwrap();

        let result = wheel_builder
            .get_sdist_metadata::<SDist>(&sdist)
            .await
            .unwrap();

        assert_debug_snapshot!(result.1);
    }

    #[tokio::test(flavor = "multi_thread")]
    pub async fn build_rich_with_metadata() {
        let path =
            Path::new(env!("CARGO_MANIFEST_DIR")).join("../../test-data/sdists/rich-13.6.0.tar.gz");

        let sdist = SDist::from_path(&path, &"rich".parse().unwrap()).unwrap();

        let package_db = get_package_db();
        let env_markers = Arc::new(Pep508EnvMakers::from_env().await.unwrap().0);
        let wheel_builder = WheelBuilder::new(
            package_db.0,
            env_markers,
            None,
            ResolveOptions::default(),
            HashMap::default(),
        )
        .unwrap();

        // Build the wheel
        wheel_builder.get_sdist_metadata(&sdist).await.unwrap();
        let wheel = wheel_builder.build_wheel(&sdist).await.unwrap();

        let (_, metadata) = wheel.metadata().unwrap();
        assert_debug_snapshot!(metadata);
    }
    #[tokio::test(flavor = "multi_thread")]
    pub async fn build_rich_no_metadata() {
        let path =
            Path::new(env!("CARGO_MANIFEST_DIR")).join("../../test-data/sdists/rich-13.6.0.tar.gz");

        let sdist = SDist::from_path(&path, &"rich".parse().unwrap()).unwrap();

        let package_db = get_package_db();
        let env_markers = Arc::new(Pep508EnvMakers::from_env().await.unwrap().0);
        let wheel_builder = WheelBuilder::new(
            package_db.0,
            env_markers,
            None,
            ResolveOptions::default(),
            HashMap::default(),
        )
        .unwrap();

        // Build the wheel
        let wheel = wheel_builder.build_wheel(&sdist).await.unwrap();

        let (_, metadata) = wheel.metadata().unwrap();
        assert_debug_snapshot!(metadata);
    }

    #[tokio::test(flavor = "multi_thread")]
    pub async fn build_wheel_and_pass_env_variables() {
        let path = Path::new(env!("CARGO_MANIFEST_DIR"))
            .join("../../test-data/sdists/env_package-0.1.tar.gz");

        let sdist = SDist::from_path(&path, &"env_package".parse().unwrap()).unwrap();

        let package_db = get_package_db();
        let env_markers = Arc::new(Pep508EnvMakers::from_env().await.unwrap().0);
        let resolve_options = ResolveOptions {
            ..Default::default()
        };

        let mut mandatory_env = HashMap::new();

        // In order to build wheel, we need to pass specific ENV that setup.py expect
        mandatory_env.insert("MY_ENV_VAR".to_string(), "SOME_VALUE".to_string());

        let wheel_builder = WheelBuilder::new(
            package_db.0,
            env_markers,
            None,
            resolve_options,
            mandatory_env,
        )
        .unwrap();

        // Build the wheel
        let wheel = wheel_builder.build_wheel(&sdist).await.unwrap();

        let (_, metadata) = wheel.metadata().unwrap();
        assert_debug_snapshot!(metadata);
    }

    // On windows these tests will fail because python interpreter
    // should have SYSTEMROOT
    // https://github.com/pyinstaller/pyinstaller/issues/6878
    #[cfg(not(target_os = "windows"))]
    #[tokio::test(flavor = "multi_thread")]
    pub async fn build_wheel_and_with_clean_env_and_pass_env_variables() {
        let path = Path::new(env!("CARGO_MANIFEST_DIR"))
            .join("../../test-data/sdists/env_package-0.1.tar.gz");

        let sdist = SDist::from_path(&path, &"env_package".parse().unwrap()).unwrap();

        let package_db = get_package_db();
        let env_markers = Arc::new(Pep508EnvMakers::from_env().await.unwrap().0);
        let resolve_options = ResolveOptions {
            clean_env: true,
            ..Default::default()
        };

        let mut mandatory_env = HashMap::new();

        // In order to build wheel, we need to pass specific ENV that setup.py expect
        mandatory_env.insert(String::from("MY_ENV_VAR"), String::from("SOME_VALUE"));

        let wheel_builder = WheelBuilder::new(
            package_db.0,
            env_markers,
            None,
            resolve_options,
            mandatory_env,
        )
        .unwrap();

        // Build the wheel
        let wheel = wheel_builder.build_wheel(&sdist).await.unwrap();

        let (_, metadata) = wheel.metadata().unwrap();
        assert_debug_snapshot!(metadata);
    }

    #[cfg(not(target_os = "windows"))]
    #[tokio::test(flavor = "multi_thread")]
    pub async fn build_wheel_and_will_fail_when_clean_env_is_used() {
        let path = Path::new(env!("CARGO_MANIFEST_DIR"))
            .join("../../test-data/sdists/env_package-0.1.tar.gz");

        let sdist = SDist::from_path(&path, &"env_package".parse().unwrap()).unwrap();

        let package_db = get_package_db();
        let env_markers = Arc::new(Pep508EnvMakers::from_env().await.unwrap().0);
        let resolve_options = ResolveOptions {
            clean_env: true,
            ..Default::default()
        };

        // Do not pass any mandatory env for wheel builder, and do not inherit
        // this should fail
        let mandatory_env = HashMap::new();

        let wheel_builder = WheelBuilder::new(
            package_db.0,
            env_markers,
            None,
            resolve_options,
            mandatory_env,
        )
        .unwrap();

        // Build the wheel
        let wheel = wheel_builder.build_wheel(&sdist).await;
        let err_string = wheel.err().unwrap().to_string();

        assert!(err_string.contains("could not build wheel"));
        assert!(err_string.contains("MY_ENV_VAR should be set in order to build wheel"));
    }

    #[tokio::test(flavor = "multi_thread")]
    pub async fn read_zip_metadata() {
        let path =
            Path::new(env!("CARGO_MANIFEST_DIR")).join("../../test-data/sdists/filterpy-1.4.5.zip");

        let sdist = SDist::from_path(&path, &"filterpy".parse().unwrap()).unwrap();

        let package_db = get_package_db();
        let env_markers = Arc::new(Pep508EnvMakers::from_env().await.unwrap().0);
        let wheel_builder = WheelBuilder::new(
            package_db.0,
            env_markers,
            None,
            ResolveOptions::default(),
            HashMap::default(),
        );

        let result = wheel_builder
            .unwrap()
            .get_sdist_metadata(&sdist)
            .await
            .unwrap();

        assert_debug_snapshot!(result.1);
    }

    #[tokio::test(flavor = "multi_thread")]
    pub async fn read_zip_archive_for_a_file() {
        let path = Path::new(env!("CARGO_MANIFEST_DIR"))
            .join("../../test-data/sdists/zip_read_package-1.0.0.zip");

        let sdist = SDist::from_path(&path, &"zip_read_package".parse().unwrap()).unwrap();

        let content = sdist.find_entry("test_file.txt").unwrap().unwrap();
        let content_text = String::from_utf8(content).unwrap();

        assert!(content_text.contains("hello world"));

        let content = sdist
            .find_entry("inner_folder/inner_file.txt")
            .unwrap()
            .unwrap();
        let content_text = String::from_utf8(content).unwrap();

        assert!(content_text.contains("hello inner world"));
    }

    #[tokio::test(flavor = "multi_thread")]
    pub async fn read_tar_gz_archive_for_a_file() {
        let path =
            Path::new(env!("CARGO_MANIFEST_DIR")).join("../../test-data/sdists/rich-13.6.0.tar.gz");

        let sdist = SDist::from_path(&path, &"rich".parse().unwrap()).unwrap();

        let pkg_info = sdist.find_entry("PKG-INFO").unwrap().unwrap();
        let pkg_info_text = String::from_utf8(pkg_info).unwrap();
        assert_debug_snapshot!(pkg_info_text);

        let init_file = sdist.find_entry("rich/__init__.py").unwrap().unwrap();
        let init_file_text = String::from_utf8(init_file).unwrap();
        assert_debug_snapshot!(init_file_text);
    }

    #[tracing_test::traced_test]
    #[tokio::test(flavor = "multi_thread")]
    pub async fn build_wheel_with_backend_path() {
        let path = Path::new(env!("CARGO_MANIFEST_DIR"))
            .join("../../test-data/sdists/setuptools-69.0.2.tar.gz");

        let sdist = SDist::from_path(&path, &"setuptools".parse().unwrap()).unwrap();

        let package_db = get_package_db();
        let env_markers = Arc::new(Pep508EnvMakers::from_env().await.unwrap().0);
        let resolve_options = ResolveOptions {
            sdist_resolution: SDistResolution::OnlySDists,
            ..Default::default()
        };

        let wheel_builder = WheelBuilder::new(
            package_db.0,
            env_markers,
            None,
            resolve_options,
            HashMap::default(),
        )
        .unwrap();

        // Build the wheel
        let wheel = wheel_builder.build_wheel(&sdist).await.unwrap();

        let (_, metadata) = wheel.metadata().unwrap();
        let mut metadata = metadata.clone();
        let extras: HashSet<Extra> = HashSet::from_iter(vec![
            Extra::from_str("certs").unwrap(),
            Extra::from_str("ssl").unwrap(),
            Extra::from_str("testing-integration").unwrap(),
            Extra::from_str("docs").unwrap(),
            Extra::from_str("testing").unwrap(),
        ]);
        assert_eq!(metadata.extras, extras);

        // hashset does not have a deterministic order
        metadata.extras = Default::default();
        assert_debug_snapshot!(metadata);
    }

    #[tokio::test(flavor = "multi_thread")]
    pub async fn build_rich_sdist_as_source_dependency() {
        let path =
            Path::new(env!("CARGO_MANIFEST_DIR")).join("../../test-data/sdists/rich-13.6.0.tar.gz");

        let url = Url::from_file_path(path.canonicalize().unwrap()).unwrap();

        let package_db = get_package_db();
        let env_markers = Arc::new(Pep508EnvMakers::from_env().await.unwrap().0);
        let wheel_builder = WheelBuilder::new(
            package_db.0.clone(),
            env_markers,
            None,
            ResolveOptions::default(),
            HashMap::default(),
        )
        .unwrap();

        let norm_name = PackageName::from_str("rich").unwrap();
        let content = package_db
            .0
            .available_artifacts(ArtifactRequest::DirectUrl {
                name: norm_name.into(),
                url: url.clone(),
                wheel_builder: &wheel_builder,
            })
            .await
            .unwrap();
        let artifact_info = content.get(&PypiVersion::Url(url)).unwrap();

        assert_debug_snapshot!(artifact_info[0].filename);
    }

    #[tokio::test(flavor = "multi_thread")]
    pub async fn build_rich_sdist_but_without_metadata_in_path_as_source_dependency() {
        let path = Path::new(env!("CARGO_MANIFEST_DIR"))
            .join("../../test-data/sdists/rich_without_metadata_in_path.tar.gz");

        let url = Url::from_file_path(path.canonicalize().unwrap()).unwrap();

        let package_db = get_package_db();
        let env_markers = Arc::new(Pep508EnvMakers::from_env().await.unwrap().0);
        let wheel_builder = WheelBuilder::new(
            package_db.0.clone(),
            env_markers,
            None,
            ResolveOptions::default(),
            HashMap::default(),
        )
        .unwrap();

        let norm_name = PackageName::from_str("rich").unwrap();
        let content = package_db
            .0
            .available_artifacts(ArtifactRequest::DirectUrl {
                name: norm_name.into(),
                url: url.clone(),
                wheel_builder: &wheel_builder,
            })
            .await
            .unwrap();
        let artifact_info = content.get(&PypiVersion::Url(url)).unwrap();

        assert_debug_snapshot!(artifact_info[0].filename);
    }

    #[tokio::test(flavor = "multi_thread")]
    pub async fn build_rich_as_folder_as_source_dependency() {
        let path = Path::new(env!("CARGO_MANIFEST_DIR"))
            .join("../../test-data/stree/dev_folder_with_rich");

        let url = Url::from_file_path(path.canonicalize().unwrap()).unwrap();

        // let sdist = SDist::from_path(&path, &"rich".parse().unwrap()).unwrap();

        let package_db = get_package_db();
        let env_markers = Arc::new(Pep508EnvMakers::from_env().await.unwrap().0);
        let wheel_builder = WheelBuilder::new(
            package_db.0.clone(),
            env_markers,
            None,
            ResolveOptions::default(),
            HashMap::default(),
        )
        .unwrap();

        let norm_name = PackageName::from_str("rich").unwrap();
        let content = package_db
            .0
            .available_artifacts(ArtifactRequest::DirectUrl {
                name: norm_name.into(),
                url: url.clone(),
                wheel_builder: &wheel_builder,
            })
            .await
            .unwrap();
        let artifact_info = content.get(&PypiVersion::Url(url)).unwrap();

        assert_debug_snapshot!(artifact_info[0].filename.as_stree().unwrap().distribution);
    }

    #[tokio::test(flavor = "multi_thread")]
    pub async fn build_rich_http_reference_source_code() {
        let url =
            Url::parse("https://github.com/Textualize/rich/archive/refs/tags/v13.7.0.zip").unwrap();

        let package_db = get_package_db();
        let env_markers = Arc::new(Pep508EnvMakers::from_env().await.unwrap().0);
        let wheel_builder = WheelBuilder::new(
            package_db.0.clone(),
            env_markers,
            None,
            ResolveOptions::default(),
            HashMap::default(),
        )
        .unwrap();

        let norm_name = PackageName::from_str("rich").unwrap();
        let content = package_db
            .0
            .available_artifacts(ArtifactRequest::DirectUrl {
                name: norm_name.into(),
                url: url.clone(),
                wheel_builder: &wheel_builder,
            })
            .await
            .unwrap();

        let artifact_info = content
            .iter()
            .flat_map(|(_, artifacts)| artifacts.iter().cloned())
            .collect::<Vec<_>>();

        let wheel_metadata = package_db
            .0
            .get_metadata(artifact_info.as_slice(), None)
            .await
            .unwrap()
            .unwrap();

        // assert_debug_snapshot!(wheel_metadata.0);
        assert_debug_snapshot!(wheel_metadata.1);

        // assert_debug_snapshot!(artifact_info[0].filename);
    }

    #[tokio::test(flavor = "multi_thread")]
    pub async fn build_rich_git_reference_source_code() {
        let url = Url::parse("git+https://github.com/Textualize/rich.git").unwrap();

        let package_db = get_package_db();
        let env_markers = Arc::new(Pep508EnvMakers::from_env().await.unwrap().0);
        let wheel_builder = WheelBuilder::new(
            package_db.0.clone(),
            env_markers,
            None,
            ResolveOptions::default(),
            HashMap::default(),
        )
        .unwrap();

        let norm_name = PackageName::from_str("rich").unwrap();
        let content = package_db
            .0
            .available_artifacts(ArtifactRequest::DirectUrl {
                name: norm_name.into(),
                url: url.clone(),
                wheel_builder: &wheel_builder,
            })
            .await
            .unwrap();
        let artifact_info = content.get(&PypiVersion::Url(url)).unwrap();

        assert_debug_snapshot!(artifact_info[0].filename);
    }

    #[tokio::test(flavor = "multi_thread")]
    pub async fn build_rich_git_reference_with_tag_source_code() {
        // Let's checkout some old version that have different requirements as new one
        let url = Url::parse("git+https://github.com/Textualize/rich.git@v1.0.0").unwrap();

        let package_db = get_package_db();
        let env_markers = Arc::new(Pep508EnvMakers::from_env().await.unwrap().0);
        let wheel_builder = WheelBuilder::new(
            package_db.0.clone(),
            env_markers,
            None,
            ResolveOptions::default(),
            HashMap::default(),
        )
        .unwrap();

        let norm_name = PackageName::from_str("rich").unwrap();
        let content = package_db
            .0
            .available_artifacts(ArtifactRequest::DirectUrl {
                name: norm_name.into(),
                url: url.clone(),
                wheel_builder: &wheel_builder,
            })
            .await
            .unwrap();

        let artifact_info = content
            .iter()
            .flat_map(|(_, artifacts)| artifacts.iter().cloned())
            .collect::<Vec<_>>();

        let wheel_metadata = package_db
            .0
            .get_metadata(artifact_info.as_slice(), None)
            .await
            .unwrap()
            .unwrap();

        assert_debug_snapshot!(wheel_metadata.1);
    }

    #[tokio::test(flavor = "multi_thread")]
    pub async fn get_only_metadata_for_local_stree_rich_without_calling_available_artifacts() {
        let path = Path::new(env!("CARGO_MANIFEST_DIR"))
            .join("../../test-data/stree/dev_folder_with_rich");

        let url = Url::from_file_path(path.canonicalize().unwrap()).unwrap();

        let package_db = get_package_db();
        let env_markers = Arc::new(Pep508EnvMakers::from_env().await.unwrap().0);
        let wheel_builder = WheelBuilder::new(
            package_db.0.clone(),
            env_markers,
            None,
            ResolveOptions::default(),
            HashMap::default(),
        )
        .unwrap();

        let norm_name = PackageName::from_str("rich").unwrap();
        let stree_file_name = STreeFilename {
            distribution: norm_name,
            version: Version::from_str("0.0.0").unwrap(),
            url: url.clone(),
        };

        let artifact_info = vec![ArtifactInfo {
            filename: ArtifactName::STree(stree_file_name),
            url: url,
            hashes: None,
            requires_python: None,
            dist_info_metadata: DistInfoMetadata::default(),
            yanked: Yanked::default(),
        }];

        let wheel_metadata = package_db
            .0
            .get_metadata(artifact_info.as_slice(), Some(&wheel_builder))
            .await
            .unwrap()
            .unwrap();

        assert_debug_snapshot!(wheel_metadata.1);
    }
}<|MERGE_RESOLUTION|>--- conflicted
+++ resolved
@@ -266,13 +266,9 @@
     use crate::resolve::PypiVersion;
     use crate::resolve::SDistResolution;
     use crate::types::PackageName;
-<<<<<<< HEAD
     use crate::types::{
         ArtifactInfo, ArtifactName, DistInfoMetadata, Extra, STreeFilename, Yanked,
     };
-=======
-    use crate::types::{ArtifactFromSource, Extra};
->>>>>>> 717d667f
     use crate::wheel_builder::WheelBuilder;
     use crate::{index::PackageDb, resolve::ResolveOptions};
     use insta::{assert_debug_snapshot, assert_ron_snapshot};
