use crate::index::git_interop::{git_clone, GitSource, ParsedUrl};
use crate::index::package_database::DirectUrlArtifactResponse;
use crate::resolve::PypiVersion;
use crate::types::{
<<<<<<< HEAD
    ArtifactHashes, ArtifactInfo, ArtifactName, ArtifactType, DirectUrlJson, DirectUrlSource,
    DirectUrlVcs, DistInfoMetadata, HasArtifactName, NormalizedPackageName, Yanked,
=======
    ArtifactHashes, ArtifactInfo, ArtifactName, ArtifactType, DistInfoMetadata, HasArtifactName,
    NormalizedPackageName, Yanked,
>>>>>>> 01883bbc
};
use crate::wheel_builder::WheelBuilder;
use indexmap::IndexMap;
use miette::IntoDiagnostic;
use rattler_digest::{compute_bytes_digest, Sha256};
use std::str::FromStr;
use std::sync::Arc;
use url::Url;

/// Get artifact by git reference
pub(crate) async fn get_artifacts_and_metadata<P: Into<NormalizedPackageName>>(
    p: P,
    url: Url,
    wheel_builder: &WheelBuilder,
) -> miette::Result<DirectUrlArtifactResponse> {
    let normalized_package_name = p.into();

    let parsed_url = ParsedUrl::new(&url)?;

    let git_source = GitSource {
        url: parsed_url.git_url,
        rev: parsed_url.revision,
    };

<<<<<<< HEAD
    let (mut location, git_rev) = git_clone(&git_source).into_diagnostic()?;
=======
    let mut location = git_clone(&git_source).into_diagnostic()?;
>>>>>>> 01883bbc

    if let Some(subdirectory) = parsed_url.subdirectory {
        location.push(&subdirectory);
        if !location.exists() {
            return Err(miette::miette!(
                "Requested subdirectory fragment {:?} can't be located at following url {:?}",
                subdirectory,
                url
            ));
        }
    };

    let (wheel_metadata, artifact) = super::file::get_stree_from_file_path(
        &normalized_package_name,
        url.clone(),
        Some(location),
        wheel_builder,
    )
    .await?;

    let requires_python = wheel_metadata.1.requires_python.clone();

    let dist_info_metadata = DistInfoMetadata {
        available: false,
        hashes: ArtifactHashes::default(),
    };

    let yanked = Yanked {
        yanked: false,
        reason: None,
    };

    let direct_url_json = DirectUrlJson {
        url: Url::from_str(parsed_url.url.as_str()).expect("URL should be parseable"),
        source: DirectUrlSource::Vcs {
            vcs: DirectUrlVcs::Git,
            requested_revision: git_source.rev,
            commit_id: git_rev.get_commit(),
        },
    };

    let project_hash = ArtifactHashes {
        sha256: Some(compute_bytes_digest::<Sha256>(url.as_str().as_bytes())),
    };

    let artifact_info = Arc::new(ArtifactInfo {
        filename: ArtifactName::STree(artifact.name().clone()),
        url: url.clone(),
        is_direct_url: true,
        hashes: Some(project_hash),
        requires_python,
        dist_info_metadata,
        yanked,
    });

    let mut result = IndexMap::default();
    result.insert(PypiVersion::Url(url.clone()), vec![artifact_info.clone()]);

    Ok(DirectUrlArtifactResponse {
        artifact_info,
        metadata: (wheel_metadata.0, wheel_metadata.1),
        artifact_versions: result,
        artifact: ArtifactType::STree(artifact),
<<<<<<< HEAD
        direct_url_json,
=======
>>>>>>> 01883bbc
    })
}<|MERGE_RESOLUTION|>--- conflicted
+++ resolved
@@ -1,14 +1,10 @@
 use crate::index::git_interop::{git_clone, GitSource, ParsedUrl};
 use crate::index::package_database::DirectUrlArtifactResponse;
 use crate::resolve::PypiVersion;
-use crate::types::{
-<<<<<<< HEAD
-    ArtifactHashes, ArtifactInfo, ArtifactName, ArtifactType, DirectUrlJson, DirectUrlSource,
-    DirectUrlVcs, DistInfoMetadata, HasArtifactName, NormalizedPackageName, Yanked,
-=======
-    ArtifactHashes, ArtifactInfo, ArtifactName, ArtifactType, DistInfoMetadata, HasArtifactName,
-    NormalizedPackageName, Yanked,
->>>>>>> 01883bbc
+use crate::types::{    
+ArtifactHashes, ArtifactInfo, ArtifactName, ArtifactType, DirectUrlJson, DirectUrlSource,
+DirectUrlVcs, ArtifactName, ArtifactType, DistInfoMetadata, HasArtifactName, HasArtifactName,
+NormalizedPackageName, Yanked,
 };
 use crate::wheel_builder::WheelBuilder;
 use indexmap::IndexMap;
@@ -33,11 +29,7 @@
         rev: parsed_url.revision,
     };
 
-<<<<<<< HEAD
     let (mut location, git_rev) = git_clone(&git_source).into_diagnostic()?;
-=======
-    let mut location = git_clone(&git_source).into_diagnostic()?;
->>>>>>> 01883bbc
 
     if let Some(subdirectory) = parsed_url.subdirectory {
         location.push(&subdirectory);
@@ -101,9 +93,6 @@
         metadata: (wheel_metadata.0, wheel_metadata.1),
         artifact_versions: result,
         artifact: ArtifactType::STree(artifact),
-<<<<<<< HEAD
         direct_url_json,
-=======
->>>>>>> 01883bbc
     })
 }