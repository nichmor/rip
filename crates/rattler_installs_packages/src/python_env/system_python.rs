--- conflicted
+++ resolved
@@ -16,7 +16,6 @@
 
 /// Return cached python executable.
 /// Try to find the python executable in the current environment.
-<<<<<<< HEAD
 /// Using sys.executable aproach will return original interpretator path
 /// and not the shim in case of using which.
 pub fn system_python_executable() -> Result<&'static PathBuf, FindPythonError> {
@@ -47,37 +46,6 @@
         if !python_path.exists() {
             return Err(FindPythonError::NotFound);
         }
-=======
-/// Using sys.executable approach will return original interpretation path
-/// and not the shim in case of using which
-pub fn system_python_executable() -> Result<PathBuf, FindPythonError> {
-    // When installed with homebrew on macOS, the python3 executable is called `python3` instead
-    // Also on some ubuntu installs this is the case
-    // For windows it should just be python
-
-    let output = match std::process::Command::new("python3")
-        .arg("-c")
-        .arg("import sys; print(sys.executable, end='')")
-        .output()
-        .or_else(|_| {
-            std::process::Command::new("python")
-                .arg("-c")
-                .arg("import sys; print(sys.executable, end='')")
-                .output()
-        }) {
-        Err(e) if e.kind() == ErrorKind::NotFound => return Err(FindPythonError::NotFound),
-        Err(e) => return Err(FindPythonError::IoError(e)),
-        Ok(output) => output,
-    };
-
-    let stdout = String::from_utf8_lossy(&output.stdout);
-    let python_path = PathBuf::from_str(&stdout).unwrap();
-
-    // sys.executable can return empty string or python's None
-    if !python_path.exists() {
-        return Err(FindPythonError::NotFound);
-    }
->>>>>>> 87c34e9a
 
         Ok(python_path)
     })
