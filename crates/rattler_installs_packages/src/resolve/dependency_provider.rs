use super::solve::PreReleaseResolution;
use super::SDistResolution;
use crate::artifacts::SDist;
use crate::artifacts::Wheel;
use crate::index::PackageDb;
use crate::python_env::WheelTags;
use crate::resolve::{PinnedPackage, ResolveOptions};
use crate::types::{
    Artifact, ArtifactInfo, ArtifactName, Extra, NormalizedPackageName, PackageName,
};
use crate::wheel_builder::WheelBuilder;
use elsa::FrozenMap;
use itertools::Itertools;
use miette::IntoDiagnostic;
use pep440_rs::{Operator, Version, VersionSpecifier, VersionSpecifiers};
use pep508_rs::{MarkerEnvironment, Requirement, VersionOrUrl};
use resolvo::{
    Candidates, Dependencies, DependencyProvider, KnownDependencies, NameId, Pool, SolvableId,
    SolverCache, VersionSet,
};
use serde::Deserialize;
use serde::Serialize;
use std::cmp::Ordering;
use std::collections::HashMap;
use std::fmt::{Display, Formatter};
use std::str::FromStr;
use tokio::runtime::Handle;
use tokio::task;
use url::Url;

#[derive(Clone, Debug, Hash, Eq, PartialEq)]
/// This is a wrapper around [`Specifiers`] that implements [`VersionSet`]
pub(crate) struct PypiVersionSet {
    /// The spec to match against
    spec: Option<VersionOrUrl>,
    /// If the VersionOrUrl is a Version specifier and any of the specifiers contains a
    /// prerelease, then pre-releases are allowed. For example,
    /// `jupyterlab==3.0.0a1` allows pre-releases, but `jupyterlab==3.0.0` does not.
    ///
    /// We pre-compute if any of the items in the specifiers contains a pre-release and store
    /// this as a boolean which is later used during matching.
    allows_prerelease: bool,
}

impl PypiVersionSet {
    pub fn from_spec(spec: Option<VersionOrUrl>, prerelease_option: &PreReleaseResolution) -> Self {
        let allows_prerelease = match prerelease_option {
            PreReleaseResolution::Disallow => false,
            PreReleaseResolution::AllowIfNoOtherVersionsOrEnabled { .. } => match spec.as_ref() {
                Some(VersionOrUrl::VersionSpecifier(v)) => {
                    v.iter().any(|s| s.version().any_prerelease())
                }
                _ => false,
            },
            PreReleaseResolution::Allow => true,
        };

        Self {
            spec,
            allows_prerelease,
        }
    }
}

impl Display for PypiVersionSet {
    fn fmt(&self, f: &mut Formatter<'_>) -> std::fmt::Result {
        match &self.spec {
            None => write!(f, "*"),
            Some(VersionOrUrl::Url(url)) => write!(f, "{url}"),
            Some(VersionOrUrl::VersionSpecifier(spec)) => write!(f, "{spec}"),
        }
    }
}

/// This is a wrapper around [`Version`] that serves a version
/// within the [`PypiVersionSet`] version set.
<<<<<<< HEAD
#[derive(Clone, Debug, Ord, PartialOrd, Eq, PartialEq, Hash, Serialize, Deserialize)]
pub enum PypiVersion {
    /// Version of artifact
    Version(Version),
    /// Direct reference for artifact
=======
#[derive(Clone, Debug, Ord, PartialOrd, Eq, PartialEq)]
pub(crate) enum PypiVersion {
    Version {
        version: Version,

        /// Given that the [`PreReleaseResolution`] is
        /// AllowIfNoOtherVersionsOrEnabled, this field is true if there are
        /// only pre-releases available for this package or if a spec explicitly
        /// enabled pre-releases for this package. For example, if the package
        /// `foo` has only versions `foo-1.0.0a1` and `foo-1.0.0a2` then this
        /// will be true. This allows us later to match against this version and
        /// allow the selection of pre-releases. Additionally, this is also true
        /// if any of the explicitly mentioned specs (by the user) contains a
        /// prerelease (for example c>0.0.0b0) contains the `b0` which signifies
        /// a pre-release.
        package_allows_prerelease: bool,
    },
    #[allow(dead_code)]
>>>>>>> b381c14c
    Url(Url),
}

impl VersionSet for PypiVersionSet {
    type V = PypiVersion;

    fn contains(&self, v: &Self::V) -> bool {
        match (self.spec.as_ref(), v) {
            (Some(VersionOrUrl::Url(a)), PypiVersion::Url(b)) => a == b,
            (
                Some(VersionOrUrl::VersionSpecifier(spec)),
                PypiVersion::Version {
                    version,
                    package_allows_prerelease,
                },
            ) => {
                spec.contains(version)
                    // pre-releases are allowed only when the versionset allows them (jupyterlab==3.0.0a1)
                    // or there are no other versions available (foo-1.0.0a1, foo-1.0.0a2)
                    // or alternatively if the user has enabled all pre-releases or this specific (this is encoded in the allows_prerelease field)
                    && (self.allows_prerelease || *package_allows_prerelease || !version.any_prerelease())
            }
            (
                None,
                PypiVersion::Version {
                    version,
                    package_allows_prerelease,
                },
            ) => self.allows_prerelease || *package_allows_prerelease || !version.any_prerelease(),
            (None, PypiVersion::Url(_)) => true,
            _ => false,
        }
    }
}

impl Display for PypiVersion {
    fn fmt(&self, f: &mut Formatter<'_>) -> std::fmt::Result {
        match self {
            PypiVersion::Version { version, .. } => write!(f, "{version}"),
            PypiVersion::Url(u) => write!(f, "{u}"),
        }
    }
}

#[derive(PartialEq, Eq, Hash, Clone, Debug)]
/// This can either be a base package name or with an extra
/// this is used to support optional dependencies
pub(crate) enum PypiPackageName {
    /// Regular dependency
    Base(NormalizedPackageName),
    /// Optional dependency
    Extra(NormalizedPackageName, Extra),
}

impl PypiPackageName {
    /// Returns the actual package (normalized) name without the extra
    pub fn base(&self) -> &NormalizedPackageName {
        match self {
            PypiPackageName::Base(normalized) => normalized,
            PypiPackageName::Extra(normalized, _) => normalized,
        }
    }

    /// Retrieves the extra if it is available
    pub fn extra(&self) -> Option<&Extra> {
        match self {
            PypiPackageName::Base(_) => None,
            PypiPackageName::Extra(_, e) => Some(e),
        }
    }
}

impl Display for PypiPackageName {
    fn fmt(&self, f: &mut Formatter<'_>) -> std::fmt::Result {
        match self {
            PypiPackageName::Base(name) => write!(f, "{}", name),
            PypiPackageName::Extra(name, extra) => write!(f, "{}[{}]", name, extra.as_str()),
        }
    }
}

/// This is a [`DependencyProvider`] for PyPI packages
pub(crate) struct PypiDependencyProvider<'db, 'i> {
    pub pool: Pool<PypiVersionSet, PypiPackageName>,
    package_db: &'db PackageDb,
    wheel_builder: WheelBuilder<'db, 'i>,
    markers: &'i MarkerEnvironment,
    compatible_tags: Option<&'i WheelTags>,

    pub cached_artifacts: FrozenMap<SolvableId, Vec<&'db ArtifactInfo>>,

    favored_packages: HashMap<NormalizedPackageName, PinnedPackage<'db>>,
    locked_packages: HashMap<NormalizedPackageName, PinnedPackage<'db>>,
    pub name_to_url: FrozenMap<NormalizedPackageName, String>,

    options: &'i ResolveOptions,
}

impl<'db, 'i> PypiDependencyProvider<'db, 'i> {
    /// Creates a new PypiDependencyProvider
    /// for use with the [`resolvo`] crate
    #[allow(clippy::too_many_arguments)]
    pub fn new(
        pool: Pool<PypiVersionSet, PypiPackageName>,
        package_db: &'db PackageDb,
        markers: &'i MarkerEnvironment,
        compatible_tags: Option<&'i WheelTags>,
        locked_packages: HashMap<NormalizedPackageName, PinnedPackage<'db>>,
        favored_packages: HashMap<NormalizedPackageName, PinnedPackage<'db>>,
        name_to_url: FrozenMap<NormalizedPackageName, String>,
        options: &'i ResolveOptions,
        env_variables: HashMap<String, String>,
    ) -> miette::Result<Self> {
        let wheel_builder =
            WheelBuilder::new(package_db, markers, compatible_tags, options, env_variables)
                .into_diagnostic()?;

        Ok(Self {
            pool,
            package_db,
            wheel_builder,
            markers,
            compatible_tags,
            cached_artifacts: Default::default(),
            favored_packages,
            locked_packages,
            name_to_url,
            options,
        })
    }

    fn filter_candidates<'a>(
        &self,
        artifacts: &'a [ArtifactInfo],
    ) -> Result<Vec<&'a ArtifactInfo>, &'static str> {
        // Filter only artifacts we can work with
        if artifacts.is_empty() {
            // If there are no wheel artifacts, we're just gonna skip it
            return Err("there are no packages available");
        }

<<<<<<< HEAD
        let mut artifacts = artifacts
            .iter()
            .filter(|a| match a.filename.version() {
                PypiVersion::Url(_) => true,
                PypiVersion::Version(version) => version.pre.is_none() && version.dev.is_none(),
            })
            .collect::<Vec<_>>();

        if artifacts.is_empty() {
            // Skip all prereleases
            return Err("prereleases are not allowed");
        }

=======
        let mut artifacts = artifacts.iter().collect::<Vec<_>>();
>>>>>>> b381c14c
        // Filter yanked artifacts
        artifacts.retain(|a| !a.yanked.yanked);

        if artifacts.is_empty() {
            return Err("it is yanked");
        }

        // This should keep only the wheels
        let mut wheels = if self.options.sdist_resolution.allow_wheels() {
            let wheels = artifacts
                .iter()
                .filter(|a| a.is::<Wheel>())
                .cloned()
                .collect::<Vec<_>>();

            if !self.options.sdist_resolution.allow_sdists() && wheels.is_empty() {
                return Err("there are no wheels available");
            }

            wheels
        } else {
            vec![]
        };

        // Extract sdists
        let mut sdists = if self.options.sdist_resolution.allow_sdists() {
            let mut sdists = artifacts
                .iter()
                .filter(|a| a.is::<SDist>() || a.filename.as_stree().is_some())
                .cloned()
                .collect::<Vec<_>>();

            if wheels.is_empty() && sdists.is_empty() {
                if self.options.sdist_resolution.allow_wheels() {
                    return Err("there are no wheels or sdists");
                } else {
                    return Err("there are no sdists");
                }
            }

            sdists.retain(|a| {
                a.filename
                    .as_sdist()
                    .is_some_and(|f| f.format.is_supported())
                    || a.filename.as_stree().is_some()
            });

            if wheels.is_empty() && sdists.is_empty() {
                return Err("none of the sdists formats are supported");
            }

            sdists
        } else {
            vec![]
        };

        // Filter based on compatibility
        if self.options.sdist_resolution.allow_wheels() {
            if let Some(compatible_tags) = self.compatible_tags {
                wheels.retain(|artifact| match &artifact.filename {
                    ArtifactName::Wheel(wheel_name) => wheel_name
                        .all_tags_iter()
                        .any(|t| compatible_tags.is_compatible(&t)),
                    ArtifactName::SDist(_) => false,
                    ArtifactName::STree(_) => false,
                });

                // Sort the artifacts from most compatible to least compatible, this ensures that we
                // check the most compatible artifacts for dependencies first.
                // this only needs to be done for wheels
                wheels.sort_by_cached_key(|a| {
                    -a.filename
                        .as_wheel()
                        .expect("only wheels are considered")
                        .all_tags_iter()
                        .filter_map(|tag| compatible_tags.compatibility(&tag))
                        .max()
                        .unwrap_or(0)
                });
            }

            if !self.options.sdist_resolution.allow_sdists() && wheels.is_empty() {
                return Err(
                    "none of the artifacts are compatible with the Python interpreter or glibc version",
                );
            }

            if wheels.is_empty() && sdists.is_empty() {
                return Err("none of the artifacts are compatible with the Python interpreter or glibc version and there are no supported sdists");
            }
        }

        // Append these together
        wheels.append(&mut sdists);
        let artifacts = wheels;

        if artifacts.is_empty() {
            return Err("there are no supported artifacts");
        }

        Ok(artifacts)
    }

    fn solvable_has_artifact_type<S: Artifact>(&self, solvable_id: SolvableId) -> bool {
        self.cached_artifacts
            .get(&solvable_id)
            .unwrap_or(&[])
            .iter()
            .any(|a| a.is::<S>())
    }
}

impl<'p> DependencyProvider<PypiVersionSet, PypiPackageName>
    for &'p PypiDependencyProvider<'_, '_>
{
    fn pool(&self) -> &Pool<PypiVersionSet, PypiPackageName> {
        &self.pool
    }

    fn sort_candidates(
        &self,
        solver: &SolverCache<PypiVersionSet, PypiPackageName, Self>,
        solvables: &mut [SolvableId],
    ) {
        solvables.sort_by(|&a, &b| {
            // First sort the solvables based on the artifact types we have available for them and
            // whether some of them are preferred. If one artifact type is preferred over another
            // we sort those versions above the others even if the versions themselves are lower.
            if matches!(self.options.sdist_resolution, SDistResolution::PreferWheels) {
                let a_has_wheels = self.solvable_has_artifact_type::<Wheel>(a);
                let b_has_wheels = self.solvable_has_artifact_type::<Wheel>(b);
                match (a_has_wheels, b_has_wheels) {
                    (true, false) => return Ordering::Less,
                    (false, true) => return Ordering::Greater,
                    _ => {}
                }
            } else if matches!(self.options.sdist_resolution, SDistResolution::PreferSDists) {
                let a_has_sdists = self.solvable_has_artifact_type::<SDist>(a);
                let b_has_sdists = self.solvable_has_artifact_type::<SDist>(b);
                match (a_has_sdists, b_has_sdists) {
                    (true, false) => return Ordering::Less,
                    (false, true) => return Ordering::Greater,
                    _ => {}
                }
            }

            let solvable_a = solver.pool().resolve_solvable(a);
            let solvable_b = solver.pool().resolve_solvable(b);

            match (&solvable_a.inner(), &solvable_b.inner()) {
                // Sort Urls alphabetically
                // TODO: Do better
                (PypiVersion::Url(a), PypiVersion::Url(b)) => a.cmp(b),

                // Prefer Urls over versions
                (PypiVersion::Url(_), PypiVersion::Version { .. }) => Ordering::Greater,
                (PypiVersion::Version { .. }, PypiVersion::Url(_)) => Ordering::Less,

                // Sort versions from highest to lowest
                (
                    PypiVersion::Version { version: a, .. },
                    PypiVersion::Version { version: b, .. },
                ) => b.cmp(a),
            }
        })
    }

    fn get_candidates(&self, name: NameId) -> Option<Candidates> {
        let package_name = self.pool.resolve_package_name(name);
        tracing::info!("collecting {}", package_name);

        // check if we have URL variant for this name
        let url_version = self.name_to_url.get(package_name.base());

        let result = match url_version {
            None => {
                // Get all the metadata for this package
                task::block_in_place(move || {
                    Handle::current().block_on(
                        self.package_db
                            .available_artifacts(package_name.base().clone()),
                    )
                })
            }
            Some(url) => task::block_in_place(move || {
                let url = Url::from_str(url).expect("cannot parse back url");

                Handle::current().block_on(self.package_db.get_artifact_by_url(
                    package_name.base().clone(),
                    url,
                    &self.wheel_builder,
                ))
            }),
        };

        let artifacts = match result {
            Ok(artifacts) => artifacts,
            Err(err) => {
                tracing::error!(
                    "failed to fetch artifacts of '{package_name}': {err:?}, skipping.."
                );
                return None;
            }
        };
        let mut candidates = Candidates::default();
        let locked_package = self.locked_packages.get(package_name.base());
        let favored_package = self.favored_packages.get(package_name.base());

        let package_allows_prerelease = match &self.options.pre_release_resolution {
            PreReleaseResolution::Disallow => false,
            PreReleaseResolution::AllowIfNoOtherVersionsOrEnabled { allow_names } => {
                if allow_names.contains(&package_name.base().to_string()) {
                    true
                } else {
                    // check if we _only_ have prereleases for this name (if yes, also allow them)
                    artifacts
                        .iter()
                        .all(|(version, _)| version.any_prerelease())
                }
            }
            PreReleaseResolution::Allow => true,
        };

        for (version, artifacts) in artifacts.iter() {
            // Skip this version if a locked or favored version exists for this version. It will be
            // added below.
            if locked_package.map(|p| &p.version) == Some(version)
                || favored_package.map(|p| &p.version) == Some(version)
            {
                continue;
            }

            // Add the solvable
<<<<<<< HEAD
            let solvable_id = self.pool.intern_solvable(name, version.clone());
=======
            let solvable_id = self.pool.intern_solvable(
                name,
                PypiVersion::Version {
                    version: version.clone(),
                    package_allows_prerelease,
                },
            );
>>>>>>> b381c14c
            candidates.candidates.push(solvable_id);

            // Determine the candidates
            match self.filter_candidates(artifacts) {
                Ok(artifacts) => {
                    self.cached_artifacts.insert(solvable_id, artifacts);
                }
                Err(reason) => {
                    candidates
                        .excluded
                        .push((solvable_id, self.pool.intern_string(reason)));
                }
            }
        }

        // Add a locked dependency
        if let Some(locked) = self.locked_packages.get(package_name.base()) {
<<<<<<< HEAD
            let solvable_id = self.pool.intern_solvable(name, locked.version.clone());
=======
            let solvable_id = self.pool.intern_solvable(
                name,
                PypiVersion::Version {
                    version: locked.version.clone(),
                    package_allows_prerelease: locked.version.any_prerelease(),
                },
            );
>>>>>>> b381c14c
            candidates.candidates.push(solvable_id);
            candidates.locked = Some(solvable_id);
            self.cached_artifacts
                .insert(solvable_id, locked.artifacts.clone());
        }

        // Add a favored dependency
        if let Some(favored) = self.favored_packages.get(package_name.base()) {
<<<<<<< HEAD
            let solvable_id = self.pool.intern_solvable(name, favored.version.clone());
=======
            let solvable_id = self.pool.intern_solvable(
                name,
                PypiVersion::Version {
                    version: favored.version.clone(),
                    package_allows_prerelease: favored.version.any_prerelease(),
                },
            );
>>>>>>> b381c14c
            candidates.candidates.push(solvable_id);
            candidates.favored = Some(solvable_id);
            self.cached_artifacts
                .insert(solvable_id, favored.artifacts.clone());
        }

        Some(candidates)
    }

    fn get_dependencies(&self, solvable_id: SolvableId) -> Dependencies {
        let solvable = self.pool.resolve_solvable(solvable_id);
        let package_name = self.pool.resolve_package_name(solvable.name_id());
<<<<<<< HEAD
        let package_version = solvable.inner();
=======
        let PypiVersion::Version {
            version: package_version,
            ..
        } = solvable.inner()
        else {
            unimplemented!("cannot get dependencies of wheels by url yet")
        };
>>>>>>> b381c14c

        tracing::info!(
            "obtaining dependency information from {}={}",
            package_name,
            package_version
        );

        let mut dependencies = KnownDependencies::default();

        // Add a dependency to the base dependency when we have an extra
        // So that we have a connection to the base package
        if let PypiPackageName::Extra(package_name, _) = package_name {
            let base_name_id = self
                .pool
                .lookup_package_name(&PypiPackageName::Base(package_name.clone()))
                .expect("base package not found while resolving extra");
<<<<<<< HEAD

            let specifiers = match package_version {
                PypiVersion::Version(version) => {
                    VersionOrUrl::VersionSpecifier(VersionSpecifiers::from_iter([
                        VersionSpecifier::new(Operator::ExactEqual, version.clone(), false)
                            .expect("failed to construct equality version specifier"),
                    ]))
                }
                PypiVersion::Url(url_version) => VersionOrUrl::Url(url_version.clone()),
            };

            let version_set_id = self
                .pool
                .intern_version_set(base_name_id, Some(specifiers).into());
=======
            let specifiers = VersionSpecifiers::from_iter([VersionSpecifier::new(
                Operator::ExactEqual,
                package_version.clone(),
                false,
            )
            .expect("failed to construct equality version specifier")]);
            let version_set_id = self.pool.intern_version_set(
                base_name_id,
                PypiVersionSet::from_spec(
                    Some(VersionOrUrl::VersionSpecifier(specifiers)),
                    &self.options.pre_release_resolution,
                ),
            );
>>>>>>> b381c14c
            dependencies.requirements.push(version_set_id);
        }

        // Retrieve the artifacts that are applicable for this version
        let artifacts = self
            .cached_artifacts
            .get(&solvable_id)
            .expect("the artifacts must already have been cached");

        // If there are no artifacts we can stop here
        if artifacts.is_empty() {
            let error = self.pool.intern_string(format!(
                "there are no artifacts available for {}={}",
                package_name, package_version
            ));
            return Dependencies::Unknown(error);
        }

        let Some((_, metadata)) = task::block_in_place(|| {
            // First try getting wheels
            Handle::current()
                .block_on(
                    self.package_db
                        .get_metadata(artifacts, Some(&self.wheel_builder)),
                )
                .unwrap()
        }) else {
            let error = self.pool.intern_string(format!("could not find metadata for any sdist or wheel for this package. No metadata could be extracted for the following available artifacts:\n{}",
                                                        artifacts.iter().format_with("\n", |a, f| f(&format_args!("\t- {}", a.filename)))));
            return Dependencies::Unknown(error);
        };

        // Add constraints that restrict that the extra packages are set to the same version.
        if let PypiPackageName::Base(package_name) = package_name {
            // Add constraints on the extras of a package
            for extra in metadata.extras {
                let extra_name_id = self
                    .pool
                    .intern_package_name(PypiPackageName::Extra(package_name.clone(), extra));
<<<<<<< HEAD
                let specifiers = match package_version {
                    PypiVersion::Version(version) => {
                        VersionOrUrl::VersionSpecifier(VersionSpecifiers::from_iter([
                            VersionSpecifier::new(Operator::ExactEqual, version.clone(), false)
                                .expect("failed to construct equality version specifier"),
                        ]))
                    }
                    PypiVersion::Url(url_version) => VersionOrUrl::Url(url_version.clone()),
                };
                let version_set_id = self
                    .pool
                    .intern_version_set(extra_name_id, Some(specifiers).into());
=======
                let specifiers = VersionSpecifiers::from_iter([VersionSpecifier::new(
                    Operator::ExactEqual,
                    package_version.clone(),
                    false,
                )
                .expect("failed to construct equality version specifier")]);
                let version_set_id = self.pool.intern_version_set(
                    extra_name_id,
                    PypiVersionSet::from_spec(
                        Some(VersionOrUrl::VersionSpecifier(specifiers)),
                        &self.options.pre_release_resolution,
                    ),
                );
>>>>>>> b381c14c
                dependencies.constrains.push(version_set_id);
            }
        }

        let extras = package_name
            .extra()
            .into_iter()
            .map(|e| e.as_str())
            .collect::<Vec<_>>();
        for requirement in metadata.requires_dist {
            // Evaluate environment markers
            if let Some(markers) = requirement.marker.as_ref() {
                if !markers.evaluate(self.markers, &extras) {
                    continue;
                }
            }

            // Add the dependency to the pool
            let Requirement {
                name,
                version_or_url,
                extras,
                ..
            } = requirement;
            let name = PackageName::from_str(&name).expect("invalid package name");
            let dependency_name_id = self
                .pool
                .intern_package_name(PypiPackageName::Base(name.clone().into()));
<<<<<<< HEAD

            let version_set_id = self
                .pool
                .intern_version_set(dependency_name_id, version_or_url.clone().into());

            if let Some(VersionOrUrl::Url(url)) = version_or_url.clone() {
                self.name_to_url
                    .insert(name.clone().into(), url.clone().as_str().to_owned());
            }

=======
            let version_set_id = self.pool.intern_version_set(
                dependency_name_id,
                PypiVersionSet::from_spec(
                    version_or_url.clone(),
                    &self.options.pre_release_resolution,
                ),
            );
>>>>>>> b381c14c
            dependencies.requirements.push(version_set_id);

            // Add a unique package for each extra/optional dependency
            for extra in extras.into_iter().flatten() {
                let extra = Extra::from_str(&extra).expect("invalid extra name");
                let dependency_name_id = self
                    .pool
                    .intern_package_name(PypiPackageName::Extra(name.clone().into(), extra));
                let version_set_id = self.pool.intern_version_set(
                    dependency_name_id,
                    PypiVersionSet::from_spec(
                        version_or_url.clone(),
                        &self.options.pre_release_resolution,
                    ),
                );
                dependencies.requirements.push(version_set_id);
            }
        }

        Dependencies::Known(dependencies)
    }
}<|MERGE_RESOLUTION|>--- conflicted
+++ resolved
@@ -1,6 +1,7 @@
 use super::solve::PreReleaseResolution;
 use super::SDistResolution;
 use crate::artifacts::SDist;
+use crate::artifacts::SourceArtifact;
 use crate::artifacts::Wheel;
 use crate::index::PackageDb;
 use crate::python_env::WheelTags;
@@ -74,16 +75,11 @@
 
 /// This is a wrapper around [`Version`] that serves a version
 /// within the [`PypiVersionSet`] version set.
-<<<<<<< HEAD
 #[derive(Clone, Debug, Ord, PartialOrd, Eq, PartialEq, Hash, Serialize, Deserialize)]
 pub enum PypiVersion {
     /// Version of artifact
-    Version(Version),
-    /// Direct reference for artifact
-=======
-#[derive(Clone, Debug, Ord, PartialOrd, Eq, PartialEq)]
-pub(crate) enum PypiVersion {
     Version {
+        /// Version of Artifact
         version: Version,
 
         /// Given that the [`PreReleaseResolution`] is
@@ -98,9 +94,18 @@
         /// a pre-release.
         package_allows_prerelease: bool,
     },
-    #[allow(dead_code)]
->>>>>>> b381c14c
+    /// Direct reference for artifact
     Url(Url),
+}
+
+impl PypiVersion {
+    /// Return if there are any prereleases for version
+    pub fn any_prerelease(&self) -> bool {
+        match self {
+            PypiVersion::Url(_) => false,
+            PypiVersion::Version { version, .. } => version.any_prerelease(),
+        }
+    }
 }
 
 impl VersionSet for PypiVersionSet {
@@ -241,23 +246,7 @@
             return Err("there are no packages available");
         }
 
-<<<<<<< HEAD
-        let mut artifacts = artifacts
-            .iter()
-            .filter(|a| match a.filename.version() {
-                PypiVersion::Url(_) => true,
-                PypiVersion::Version(version) => version.pre.is_none() && version.dev.is_none(),
-            })
-            .collect::<Vec<_>>();
-
-        if artifacts.is_empty() {
-            // Skip all prereleases
-            return Err("prereleases are not allowed");
-        }
-
-=======
         let mut artifacts = artifacts.iter().collect::<Vec<_>>();
->>>>>>> b381c14c
         // Filter yanked artifacts
         artifacts.retain(|a| !a.yanked.yanked);
 
@@ -432,6 +421,7 @@
         // check if we have URL variant for this name
         let url_version = self.name_to_url.get(package_name.base());
 
+        //TODO: make if let statement
         let result = match url_version {
             None => {
                 // Get all the metadata for this package
@@ -466,7 +456,7 @@
         let locked_package = self.locked_packages.get(package_name.base());
         let favored_package = self.favored_packages.get(package_name.base());
 
-        let package_allows_prerelease = match &self.options.pre_release_resolution {
+        let should_package_allows_prerelease = match &self.options.pre_release_resolution {
             PreReleaseResolution::Disallow => false,
             PreReleaseResolution::AllowIfNoOtherVersionsOrEnabled { allow_names } => {
                 if allow_names.contains(&package_name.base().to_string()) {
@@ -481,27 +471,27 @@
             PreReleaseResolution::Allow => true,
         };
 
-        for (version, artifacts) in artifacts.iter() {
+        for (artifact_version, artifacts) in artifacts.iter() {
             // Skip this version if a locked or favored version exists for this version. It will be
             // added below.
-            if locked_package.map(|p| &p.version) == Some(version)
-                || favored_package.map(|p| &p.version) == Some(version)
+            if locked_package.map(|p| &p.version) == Some(artifact_version)
+                || favored_package.map(|p| &p.version) == Some(artifact_version)
             {
                 continue;
             }
 
             // Add the solvable
-<<<<<<< HEAD
-            let solvable_id = self.pool.intern_solvable(name, version.clone());
-=======
-            let solvable_id = self.pool.intern_solvable(
-                name,
+            let internable_version = if let PypiVersion::Version { version, .. } = artifact_version
+            {
                 PypiVersion::Version {
-                    version: version.clone(),
-                    package_allows_prerelease,
-                },
-            );
->>>>>>> b381c14c
+                    version: version.to_owned(),
+                    package_allows_prerelease: should_package_allows_prerelease,
+                }
+            } else {
+                artifact_version.clone()
+            };
+
+            let solvable_id = self.pool.intern_solvable(name, internable_version);
             candidates.candidates.push(solvable_id);
 
             // Determine the candidates
@@ -519,17 +509,7 @@
 
         // Add a locked dependency
         if let Some(locked) = self.locked_packages.get(package_name.base()) {
-<<<<<<< HEAD
             let solvable_id = self.pool.intern_solvable(name, locked.version.clone());
-=======
-            let solvable_id = self.pool.intern_solvable(
-                name,
-                PypiVersion::Version {
-                    version: locked.version.clone(),
-                    package_allows_prerelease: locked.version.any_prerelease(),
-                },
-            );
->>>>>>> b381c14c
             candidates.candidates.push(solvable_id);
             candidates.locked = Some(solvable_id);
             self.cached_artifacts
@@ -538,17 +518,7 @@
 
         // Add a favored dependency
         if let Some(favored) = self.favored_packages.get(package_name.base()) {
-<<<<<<< HEAD
             let solvable_id = self.pool.intern_solvable(name, favored.version.clone());
-=======
-            let solvable_id = self.pool.intern_solvable(
-                name,
-                PypiVersion::Version {
-                    version: favored.version.clone(),
-                    package_allows_prerelease: favored.version.any_prerelease(),
-                },
-            );
->>>>>>> b381c14c
             candidates.candidates.push(solvable_id);
             candidates.favored = Some(solvable_id);
             self.cached_artifacts
@@ -561,17 +531,7 @@
     fn get_dependencies(&self, solvable_id: SolvableId) -> Dependencies {
         let solvable = self.pool.resolve_solvable(solvable_id);
         let package_name = self.pool.resolve_package_name(solvable.name_id());
-<<<<<<< HEAD
         let package_version = solvable.inner();
-=======
-        let PypiVersion::Version {
-            version: package_version,
-            ..
-        } = solvable.inner()
-        else {
-            unimplemented!("cannot get dependencies of wheels by url yet")
-        };
->>>>>>> b381c14c
 
         tracing::info!(
             "obtaining dependency information from {}={}",
@@ -588,10 +548,8 @@
                 .pool
                 .lookup_package_name(&PypiPackageName::Base(package_name.clone()))
                 .expect("base package not found while resolving extra");
-<<<<<<< HEAD
-
             let specifiers = match package_version {
-                PypiVersion::Version(version) => {
+                PypiVersion::Version { version, .. } => {
                     VersionOrUrl::VersionSpecifier(VersionSpecifiers::from_iter([
                         VersionSpecifier::new(Operator::ExactEqual, version.clone(), false)
                             .expect("failed to construct equality version specifier"),
@@ -600,24 +558,10 @@
                 PypiVersion::Url(url_version) => VersionOrUrl::Url(url_version.clone()),
             };
 
-            let version_set_id = self
-                .pool
-                .intern_version_set(base_name_id, Some(specifiers).into());
-=======
-            let specifiers = VersionSpecifiers::from_iter([VersionSpecifier::new(
-                Operator::ExactEqual,
-                package_version.clone(),
-                false,
-            )
-            .expect("failed to construct equality version specifier")]);
             let version_set_id = self.pool.intern_version_set(
                 base_name_id,
-                PypiVersionSet::from_spec(
-                    Some(VersionOrUrl::VersionSpecifier(specifiers)),
-                    &self.options.pre_release_resolution,
-                ),
+                PypiVersionSet::from_spec(Some(specifiers), &self.options.pre_release_resolution),
             );
->>>>>>> b381c14c
             dependencies.requirements.push(version_set_id);
         }
 
@@ -657,9 +601,9 @@
                 let extra_name_id = self
                     .pool
                     .intern_package_name(PypiPackageName::Extra(package_name.clone(), extra));
-<<<<<<< HEAD
+
                 let specifiers = match package_version {
-                    PypiVersion::Version(version) => {
+                    PypiVersion::Version { version, .. } => {
                         VersionOrUrl::VersionSpecifier(VersionSpecifiers::from_iter([
                             VersionSpecifier::new(Operator::ExactEqual, version.clone(), false)
                                 .expect("failed to construct equality version specifier"),
@@ -667,24 +611,13 @@
                     }
                     PypiVersion::Url(url_version) => VersionOrUrl::Url(url_version.clone()),
                 };
-                let version_set_id = self
-                    .pool
-                    .intern_version_set(extra_name_id, Some(specifiers).into());
-=======
-                let specifiers = VersionSpecifiers::from_iter([VersionSpecifier::new(
-                    Operator::ExactEqual,
-                    package_version.clone(),
-                    false,
-                )
-                .expect("failed to construct equality version specifier")]);
                 let version_set_id = self.pool.intern_version_set(
                     extra_name_id,
                     PypiVersionSet::from_spec(
-                        Some(VersionOrUrl::VersionSpecifier(specifiers)),
+                        Some(specifiers),
                         &self.options.pre_release_resolution,
                     ),
                 );
->>>>>>> b381c14c
                 dependencies.constrains.push(version_set_id);
             }
         }
@@ -713,18 +646,7 @@
             let dependency_name_id = self
                 .pool
                 .intern_package_name(PypiPackageName::Base(name.clone().into()));
-<<<<<<< HEAD
-
-            let version_set_id = self
-                .pool
-                .intern_version_set(dependency_name_id, version_or_url.clone().into());
-
-            if let Some(VersionOrUrl::Url(url)) = version_or_url.clone() {
-                self.name_to_url
-                    .insert(name.clone().into(), url.clone().as_str().to_owned());
-            }
-
-=======
+
             let version_set_id = self.pool.intern_version_set(
                 dependency_name_id,
                 PypiVersionSet::from_spec(
@@ -732,7 +654,12 @@
                     &self.options.pre_release_resolution,
                 ),
             );
->>>>>>> b381c14c
+
+            if let Some(VersionOrUrl::Url(url)) = version_or_url.clone() {
+                self.name_to_url
+                    .insert(name.clone().into(), url.clone().as_str().to_owned());
+            }
+
             dependencies.requirements.push(version_set_id);
 
             // Add a unique package for each extra/optional dependency
