--- conflicted
+++ resolved
@@ -472,48 +472,27 @@
         // check if we have URL variant for this name
         let url_version = self.name_to_url.get(package_name.base());
 
-<<<<<<< HEAD
         let concurrency_count = self
             .concurrent_candidate_fetches
             .fetch_add(1, std::sync::atomic::Ordering::AcqRel);
         tracing::info!("requesting candidates #{}", concurrency_count);
 
-        let base_name = package_name.base().clone();
-        let result: miette::Result<_> = if let Some(url) = url_version {
-            tokio::spawn({
-                let url = Url::from_str(url).expect("cannot parse back url");
-                let package_db = self.package_db.clone();
-                let wheel_builder = self.wheel_builder.clone();
-                async move {
-                    Ok(package_db
-                        .get_artifact_by_direct_url(base_name, url, &wheel_builder)
-                        .await?
-                        .clone())
-                }
-            })
-            .await
-            .expect("cancelled")
-        } else {
-            tokio::spawn({
-                let package_db = self.package_db.clone();
-                async move { Ok(package_db.available_artifacts(base_name).await?.clone()) }
-            })
-            .await
-            .expect("cancelled")
-=======
         let request = if let Some(url) = url_version {
             ArtifactRequest::DirectUrl {
                 name: package_name.base().clone(),
                 url: Url::from_str(url).expect("cannot parse back url"),
-                wheel_builder: &self.wheel_builder,
+                wheel_builder: self.wheel_builder.clone(),
             }
         } else {
             ArtifactRequest::FromIndex(package_name.base().clone())
->>>>>>> b047c9ec
         };
-        let result = task::block_in_place(move || {
-            Handle::current().block_on(self.package_db.available_artifacts(request))
-        });
+
+        let result: Result<_, miette::Report> = tokio::spawn({
+            let package_db = self.package_db.clone();
+            async move { Ok(package_db.available_artifacts(request).await?.clone()) }
+        })
+        .await
+        .expect("cancelled");
 
         tracing::info!("DONE requesting candidates #{}", concurrency_count);
         self.concurrent_candidate_fetches
@@ -704,7 +683,6 @@
             return Dependencies::Unknown(error);
         }
 
-<<<<<<< HEAD
         let concurrency_count = self
             .concurrent_metadata_fetches
             .fetch_add(1, std::sync::atomic::Ordering::AcqRel);
@@ -729,15 +707,6 @@
         tracing::info!("DONE fetching metadata #{}", concurrency_count);
         self.concurrent_metadata_fetches
             .fetch_sub(1, std::sync::atomic::Ordering::Relaxed);
-=======
-        // Retrieve the metadata for the artifacts
-        let result = task::block_in_place(|| {
-            Handle::current().block_on(
-                self.package_db
-                    .get_metadata(artifacts, Some(&self.wheel_builder)),
-            )
-        });
->>>>>>> b047c9ec
 
         let metadata = match result {
             // We have retrieved a value without error
