--- conflicted
+++ resolved
@@ -4,16 +4,10 @@
 use crate::resolve::dependency_provider::PypiDependencyProvider;
 use crate::resolve::PypiVersion;
 use crate::types::PackageName;
-<<<<<<< HEAD
 use crate::{types::ArtifactInfo, types::Extra, types::NormalizedPackageName};
 use elsa::FrozenMap;
 use pep508_rs::{MarkerEnvironment, Requirement, VersionOrUrl};
-use resolvo::{DefaultSolvableDisplay, Pool, Solver};
-=======
-use crate::{types::ArtifactInfo, types::Extra, types::NormalizedPackageName, types::Version};
-use pep508_rs::{MarkerEnvironment, Requirement, VersionOrUrl};
-use resolvo::{DefaultSolvableDisplay, Solver, UnsolvableOrCancelled};
->>>>>>> b381c14c
+use resolvo::{DefaultSolvableDisplay, Pool, Solver, UnsolvableOrCancelled};
 use std::collections::HashMap;
 use std::str::FromStr;
 
@@ -287,19 +281,12 @@
     } in requirements
     {
         let name = PackageName::from_str(name).expect("invalid package name");
-<<<<<<< HEAD
         let pypi_name = PypiPackageName::Base(name.clone().into());
         let dependency_package_name = pool.intern_package_name(pypi_name.clone());
-        let version_set_id =
-            pool.intern_version_set(dependency_package_name, version_or_url.clone().into());
-=======
-        let dependency_package_name =
-            pool.intern_package_name(PypiPackageName::Base(name.clone().into()));
         let version_set_id = pool.intern_version_set(
             dependency_package_name,
             PypiVersionSet::from_spec(version_or_url.clone(), &options.pre_release_resolution),
         );
->>>>>>> b381c14c
         root_requirements.push(version_set_id);
 
         // let url_str
@@ -357,13 +344,7 @@
         let pool: &Pool<PypiVersionSet, PypiPackageName> = solver.pool();
         let solvable = pool.resolve_solvable(solvable_id);
         let name = pool.resolve_package_name(solvable.name_id());
-<<<<<<< HEAD
         let version = solvable.inner();
-=======
-        let PypiVersion::Version { version, .. } = solvable.inner() else {
-            unreachable!("urls are not yet supported")
-        };
->>>>>>> b381c14c
 
         // Get the entry in the result
         let entry = result
